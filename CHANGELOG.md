# Changelog

## [Unreleased]

<<<<<<< HEAD
-   Add an extension that provides an async `force_flush`
-   Replace the `spawn_local` approach with the async `force_flush`
-   Yank `1.0.0` release

## [1.0.0] (*YANKED*)

-   Drop the `worker::Context` on `DatadogPipelineBuilder::install`
-   Bridge `SpanProcessor` to async through `spawn_local` on `force_flush` and `on_end`
-   Downgrade opentelemetry to `v0.17` due to memory access errors on cloudflare workers
=======
- Drop the `worker::Context` on `DatadogPipelineBuilder::install`
- Bridge `SpanProcessor` to async through `spawn_local` on `force_flush` and `on_end`
- Downgrade opentelemetry to `v0.17` due to memory access errors on cloudflare workers
>>>>>>> f85db103

## [0.9.0]

## [0.8.0]

-   Upgrade opentelemetry to `v0.18`

## [0.7.0]

-   Upgrade worker-rs to `v0.0.12`

## [0.6.0]

-   Upgrade worker-rs to `v0.0.11`

## [0.5.0]

### Feat

-   Upgrade worker-rs to `v0.0.10`

## [0.4.1]

### Misc

-   Clippy

## [0.4.0]

### Feat

-   Add some utility functions to add some data to the root trace

## [0.3.0]

### Feat

-   `with_api_key` take an option.

## [0.2.0]

### Misc

-   Remove useless comments

## [0.1.12]

-   Fix deploy step

## [0.1.11]

-   Use workflow token to trigger deploy (bis)

## [0.1.10]

-   Use workflow token to trigger deploy

## [0.1.9]

-   Change to token to create a release

## [0.1.8]

-   Downgrade the release creation

## [0.1.7]

-   Solve the release creation

## [0.1.6]

-   Downgrade deployment Action

## [0.1.5]

-   Change token for deployment

## [0.1.4]

-   Update CI, remove preview to create deployment

## [0.1.3]

-   Update CI Merge

## [0.1.2]

-   Test release

## [0.1.1]

-   Update README.md
-   Update Actions

## [0.1.0]

-   Datadog exporter from `opentelemetry-datadog`.<|MERGE_RESOLUTION|>--- conflicted
+++ resolved
@@ -2,21 +2,7 @@
 
 ## [Unreleased]
 
-<<<<<<< HEAD
 -   Add an extension that provides an async `force_flush`
--   Replace the `spawn_local` approach with the async `force_flush`
--   Yank `1.0.0` release
-
-## [1.0.0] (*YANKED*)
-
--   Drop the `worker::Context` on `DatadogPipelineBuilder::install`
--   Bridge `SpanProcessor` to async through `spawn_local` on `force_flush` and `on_end`
--   Downgrade opentelemetry to `v0.17` due to memory access errors on cloudflare workers
-=======
-- Drop the `worker::Context` on `DatadogPipelineBuilder::install`
-- Bridge `SpanProcessor` to async through `spawn_local` on `force_flush` and `on_end`
-- Downgrade opentelemetry to `v0.17` due to memory access errors on cloudflare workers
->>>>>>> f85db103
 
 ## [0.9.0]
 
